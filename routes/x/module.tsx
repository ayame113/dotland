--- conflicted
+++ resolved
@@ -287,17 +287,14 @@
     });
   }
 
-<<<<<<< HEAD
-  return fetchSource(
+  const start = performance.now();
+  const res = await fetchSource(
     name,
     version,
     path,
     shouldTranspile(path, req.headers),
     req.url,
   );
-=======
-  const start = performance.now();
-  const res = await fetchSource(name, version, path);
   const end = performance.now();
 
   res.headers.append(
@@ -306,7 +303,6 @@
   );
 
   return res;
->>>>>>> 3326d0b6
 }
 
 export default function Registry(
